--- conflicted
+++ resolved
@@ -24,11 +24,8 @@
 anyhow = "1.0"
 url = "2.5"
 bytes = "1.0"
-<<<<<<< HEAD
 async-trait = "0.1"
-=======
 regex = "1.0"
->>>>>>> 8fc276e8
 
 [dev-dependencies]
 tokio-test = "0.4"
