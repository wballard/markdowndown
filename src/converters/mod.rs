--- conflicted
+++ resolved
@@ -18,9 +18,11 @@
 /// HTML to markdown converter
 pub mod html;
 
-<<<<<<< HEAD
 /// Google Docs to markdown converter
 pub mod google_docs;
+
+/// Office 365 to markdown converter
+pub mod office365;
 
 /// Placeholder converters for services not yet fully implemented
 pub mod placeholder;
@@ -30,12 +32,5 @@
 pub use converter::{Converter, ConverterRegistry};
 pub use html::HtmlConverter;
 pub use google_docs::GoogleDocsConverter;
-pub use placeholder::{GitHubIssueConverter, Office365Converter};
-=======
-/// Office 365 to markdown converter
-pub mod office365;
-
-// Re-export main converter types for convenience
-pub use html::HtmlConverter;
 pub use office365::{Office365Config, Office365Converter};
->>>>>>> f668576e
+pub use placeholder::GitHubIssueConverter;