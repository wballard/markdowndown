//! Content converters for transforming various formats to markdown.
//!
//! This module provides converters for different content types, enabling
//! the transformation of HTML, documents, and other formats into clean markdown.

/// Base converter trait and registry
pub mod converter;

/// Configuration options for HTML conversion
pub mod config;

/// HTML preprocessing utilities
pub mod preprocessor;

/// Markdown postprocessing utilities
pub mod postprocessor;

/// HTML to markdown converter
pub mod html;

<<<<<<< HEAD
/// Google Docs to markdown converter
pub mod google_docs;

/// Office 365 to markdown converter
pub mod office365;

/// Placeholder converters for services not yet fully implemented
pub mod placeholder;

// Re-export main converter types for convenience
pub use config::HtmlConverterConfig;
pub use converter::{Converter, ConverterRegistry};
pub use html::HtmlConverter;
pub use google_docs::GoogleDocsConverter;
pub use office365::{Office365Config, Office365Converter};
pub use placeholder::GitHubIssueConverter;
=======
/// GitHub Issues to markdown converter
pub mod github;

// Re-export main converter types for convenience
pub use github::GitHubConverter;
pub use html::HtmlConverter;
>>>>>>> c4825f20
<|MERGE_RESOLUTION|>--- conflicted
+++ resolved
@@ -18,12 +18,14 @@
 /// HTML to markdown converter
 pub mod html;
 
-<<<<<<< HEAD
 /// Google Docs to markdown converter
 pub mod google_docs;
 
 /// Office 365 to markdown converter
 pub mod office365;
+
+/// GitHub Issues to markdown converter
+pub mod github;
 
 /// Placeholder converters for services not yet fully implemented
 pub mod placeholder;
@@ -31,15 +33,8 @@
 // Re-export main converter types for convenience
 pub use config::HtmlConverterConfig;
 pub use converter::{Converter, ConverterRegistry};
+pub use github::GitHubConverter;
 pub use html::HtmlConverter;
 pub use google_docs::GoogleDocsConverter;
 pub use office365::{Office365Config, Office365Converter};
-pub use placeholder::GitHubIssueConverter;
-=======
-/// GitHub Issues to markdown converter
-pub mod github;
-
-// Re-export main converter types for convenience
-pub use github::GitHubConverter;
-pub use html::HtmlConverter;
->>>>>>> c4825f20
+pub use placeholder::GitHubIssueConverter;