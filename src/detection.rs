--- conflicted
+++ resolved
@@ -321,11 +321,6 @@
 
         // GitHub issue URLs have the pattern: /{owner}/{repo}/issues/{number}
         // Need exactly 4 or more segments: owner, repo, "issues", number
-<<<<<<< HEAD
-        path_segments.len() >= 4
-            && path_segments[2] == "issues"
-            && path_segments[3].parse::<u32>().is_ok()
-=======
         if path_segments.len() >= 4 {
             if let (Some(issues_segment), Some(number_segment)) =
                 (path_segments.get(2), path_segments.get(3))
@@ -337,7 +332,6 @@
         }
 
         false
->>>>>>> f668576e
     }
 }
 
