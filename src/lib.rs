--- conflicted
+++ resolved
@@ -305,13 +305,10 @@
 #[cfg(test)]
 mod tests {
     use super::*;
-<<<<<<< HEAD
     use std::time::Duration;
-=======
     use crate::converters::GitHubConverter;
     use crate::detection::UrlDetector;
     use crate::types::UrlType;
->>>>>>> c4825f20
 
     #[test]
     fn test_version_available() {
@@ -327,7 +324,6 @@
     }
 
     #[test]
-<<<<<<< HEAD
     fn test_markdowndown_with_default_config() {
         // Test that MarkdownDown can be created with default configuration
         let md = MarkdownDown::new();
@@ -489,7 +485,9 @@
         // Test invalid URL
         let invalid_result = detect_url_type("not-a-url");
         assert!(invalid_result.is_err());
-=======
+    }
+
+    #[test]
     fn test_github_integration_issue_and_pr() {
         // Test integration between URL detection and GitHub converter
         let detector = UrlDetector::new();
@@ -516,6 +514,5 @@
         assert_eq!(parsed_pr.owner, "rust-lang");
         assert_eq!(parsed_pr.repo, "rust");
         assert_eq!(parsed_pr.number, 98765);
->>>>>>> c4825f20
     }
 }